// Copyright 2021 The Sigstore Authors.
//
// Licensed under the Apache License, Version 2.0 (the "License");
// you may not use this file except in compliance with the License.
// You may obtain a copy of the License at
//
//     http://www.apache.org/licenses/LICENSE-2.0
//
// Unless required by applicable law or agreed to in writing, software
// distributed under the License is distributed on an "AS IS" BASIS,
// WITHOUT WARRANTIES OR CONDITIONS OF ANY KIND, either express or implied.
// See the License for the specific language governing permissions and
// limitations under the License.
//

package api

import (
	"context"
	"crypto"
	"crypto/x509"
	"encoding/json"
	"errors"
	"fmt"
	"net/http"
	"strings"
	"sync"

	"github.com/coreos/go-oidc/v3/oidc"
	"github.com/go-openapi/runtime/middleware"
	certauth "github.com/sigstore/fulcio/pkg/ca"
	"github.com/sigstore/fulcio/pkg/ca/ephemeralca"
	googlecav1 "github.com/sigstore/fulcio/pkg/ca/googleca/v1"
	googlecav1beta1 "github.com/sigstore/fulcio/pkg/ca/googleca/v1beta1"
	"github.com/sigstore/fulcio/pkg/ca/x509ca"
	"github.com/sigstore/fulcio/pkg/challenges"
	"github.com/sigstore/fulcio/pkg/config"
	"github.com/sigstore/fulcio/pkg/ctl"
	"github.com/sigstore/fulcio/pkg/generated/restapi/operations"
	"github.com/sigstore/fulcio/pkg/log"
	"github.com/sigstore/sigstore/pkg/cryptoutils"
	"github.com/spf13/viper"
)

var (
	once sync.Once
	ca   certauth.CertificateAuthority
)

func CA() certauth.CertificateAuthority {
	// Use a once block to avoid reading config every time.
	once.Do(func() {
		var err error
		switch viper.GetString("ca") {
		case "googleca":
			version := viper.GetString("gcp_private_ca_version")
			switch version {
			case "v1":
<<<<<<< HEAD
				ca, err = googlecav1.NewCertAuthorityService()
			case "v1beta1":
				ca, err = googlecav1beta1.NewCertAuthorityService()
=======
				ca, err = googlecav1beta1.NewCertAuthorityService()
			case "v1beta1":
				ca, err = googlecav1.NewCertAuthorityService()
>>>>>>> 71ab4d9e
			default:
				err = fmt.Errorf("invalid value for gcp_private_ca_version: %v", version)
			}
		case "pkcs11ca":
			ca, err = x509ca.NewX509CA()
		case "ephemeralca":
			ca, err = ephemeralca.NewEphemeralCA()
		default:
			err = fmt.Errorf("invalid value for configured CA: %v", ca)
		}
		if err != nil {
			log.Logger.Fatal(err)
		}
	})
	return ca
}

func SigningCertHandler(params operations.SigningCertParams, principal *oidc.IDToken) middleware.Responder {
	ctx := params.HTTPRequest.Context()
	logger := log.ContextLogger(ctx)

	// none of the following cases should happen if the authentication path is working correctly; checking to be defensive
	if principal == nil {
		return handleFulcioAPIError(params, http.StatusInternalServerError, errors.New("no principal supplied to request"), invalidCredentials)
	}

	publicKeyBytes := *params.CertificateRequest.PublicKey.Content
	// try to unmarshal as DER
	publicKey, err := x509.ParsePKIXPublicKey(publicKeyBytes)
	if err != nil {
		// try to unmarshal as PEM
		logger.Debugf("error parsing public key as DER, trying pem: %v", err.Error())
		publicKey, err = cryptoutils.UnmarshalPEMToPublicKey(publicKeyBytes)
		if err != nil {
			return handleFulcioAPIError(params, http.StatusBadRequest, err, invalidPublicKey)
		}
	}

	subject, err := ExtractSubject(ctx, principal, publicKey, *params.CertificateRequest.SignedEmailAddress)
	if err != nil {
		return handleFulcioAPIError(params, http.StatusBadRequest, err, invalidSignature)
	}

	ca := CA()

	var csc *certauth.CodeSigningCertificate
	var sctBytes []byte
	// TODO: prefer embedding SCT if possible
	if _, ok := ca.(certauth.EmbeddedSCTCA); !ok {
		// currently configured CA doesn't support pre-certificate flow required to embed SCT in final certificate
		csc, err = ca.CreateCertificate(ctx, subject)
		if err != nil {
			// if the error was due to invalid input in the request, return HTTP 400
			if _, ok := err.(certauth.ValidationError); ok {
				return handleFulcioAPIError(params, http.StatusBadRequest, err, err.Error())
			}
			// otherwise return a 500 error to reflect that it is a transient server issue that the client can't resolve
			return handleFulcioAPIError(params, http.StatusInternalServerError, err, genericCAError)
		}

		// TODO: initialize CTL client once
		// Submit to CTL
		logger.Info("Submitting CTL inclusion for OIDC grant: ", subject.Value)
		ctURL := viper.GetString("ct-log-url")
		if ctURL != "" {
			c := ctl.New(ctURL)
			sct, err := c.AddChain(csc)
			if err != nil {
				return handleFulcioAPIError(params, http.StatusInternalServerError, err, fmt.Sprintf(failedToEnterCertInCTL, ctURL))
			}
			sctBytes, err = json.Marshal(sct)
			if err != nil {
				return handleFulcioAPIError(params, http.StatusInternalServerError, err, failedToMarshalSCT)
			}
			logger.Info("CTL Submission Signature Received: ", sct.Signature)
			logger.Info("CTL Submission ID Received: ", sct.ID)
		} else {
			logger.Info("Skipping CT log upload.")
		}
	}

	metricNewEntries.Inc()

	var ret strings.Builder
	finalPEM, err := csc.CertPEM()
	if err != nil {
		return handleFulcioAPIError(params, http.StatusInternalServerError, err, failedToMarshalCert)
	}
	fmt.Fprintf(&ret, "%s\n", finalPEM)
	finalChainPEM, err := csc.ChainPEM()
	if err != nil {
		return handleFulcioAPIError(params, http.StatusInternalServerError, err, failedToMarshalCert)
	}
	if len(finalChainPEM) > 0 {
		fmt.Fprintf(&ret, "%s\n", finalChainPEM)
	}

	return operations.NewSigningCertCreated().WithPayload(strings.TrimSpace(ret.String())).WithSCT(sctBytes)
}

func ExtractSubject(ctx context.Context, tok *oidc.IDToken, publicKey crypto.PublicKey, challenge []byte) (*challenges.ChallengeResult, error) {
	iss, ok := config.FromContext(ctx).GetIssuer(tok.Issuer)
	if !ok {
		return nil, fmt.Errorf("configuration can not be loaded for issuer %v", tok.Issuer)
	}
	switch iss.Type {
	case config.IssuerTypeEmail:
		return challenges.Email(ctx, tok, publicKey, challenge)
	case config.IssuerTypeSpiffe:
		return challenges.Spiffe(ctx, tok, publicKey, challenge)
	case config.IssuerTypeGithubWorkflow:
		return challenges.GithubWorkflow(ctx, tok, publicKey, challenge)
	case config.IssuerTypeKubernetes:
		return challenges.Kubernetes(ctx, tok, publicKey, challenge)
	default:
		return nil, fmt.Errorf("unsupported issuer: %s", iss.Type)
	}
}<|MERGE_RESOLUTION|>--- conflicted
+++ resolved
@@ -56,15 +56,9 @@
 			version := viper.GetString("gcp_private_ca_version")
 			switch version {
 			case "v1":
-<<<<<<< HEAD
 				ca, err = googlecav1.NewCertAuthorityService()
 			case "v1beta1":
 				ca, err = googlecav1beta1.NewCertAuthorityService()
-=======
-				ca, err = googlecav1beta1.NewCertAuthorityService()
-			case "v1beta1":
-				ca, err = googlecav1.NewCertAuthorityService()
->>>>>>> 71ab4d9e
 			default:
 				err = fmt.Errorf("invalid value for gcp_private_ca_version: %v", version)
 			}
