#
# Copyright 2021 The Sigstore Authors.
#
# Licensed under the Apache License, Version 2.0 (the "License");
# you may not use this file except in compliance with the License.
# You may obtain a copy of the License at
#
#     http://www.apache.org/licenses/LICENSE-2.0
#
# Unless required by applicable law or agreed to in writing, software
# distributed under the License is distributed on an "AS IS" BASIS,
# WITHOUT WARRANTIES OR CONDITIONS OF ANY KIND, either express or implied.
# See the License for the specific language governing permissions and
# limitations under the License.

name: Verify-K8s

on: [push, pull_request]

jobs:
  verify-k8s-manifests:
    name: k8s manifest check
    runs-on: ubuntu-latest
    steps:
      - uses: actions/checkout@v2.3.4
      - uses: actions/setup-go@v2
        with:
          go-version: 1.16.x
      - name: Install kubeval
        run: go get github.com/instrumenta/kubeval
      - run: kubeval config/*.yaml

  verify-k8s-deployment:
    runs-on: ubuntu-latest
    steps:
      - uses: actions/checkout@v2.3.4
      - uses: actions/setup-go@v2
        with:
          go-version: 1.16.x
      - name: Install ko
        run: |
          curl -L https://github.com/google/ko/releases/download/v0.8.3/ko_0.8.3_Linux_x86_64.tar.gz | tar xzf - ko && \
          chmod +x ./ko && sudo mv ko /usr/local/bin/
      - name: Create k8s Kind Cluster
        uses: helm/kind-action@v1.2.0
        with:
          wait: 300s
          cluster_name: fulcio-cluster
          wait: 300s
      - name: Deploy fulcio-dev
        run: |
          sed -i -e 's,memory: "1G",memory: "100m",g' ${{ github.workspace }}/config/deployment.yaml
          sed -i -e 's,cpu: ".5",memory: "50m",g' ${{ github.workspace }}/config/deployment.yaml

          kubectl create ns fulcio-dev

          export KO_DOCKER_REPO=kind.local
          export KIND_CLUSTER_NAME=fulcio-cluster
          ko resolve -f config/ | kubectl apply -f -

          kubectl wait --for=condition=Available --timeout=5m -n fulcio-dev deployment/fulcio-server

          kubectl get po -n fulcio-dev
<<<<<<< HEAD
        env:
          CGO_ENABLED: 1
=======
>>>>>>> f58444a4
      - name: Collect logs
        if: ${{ always() }}
        run: |
          mkdir -p /tmp/logs
          kind export logs --name fulcio-cluster /tmp/logs
      - name: Upload artifacts
        if: ${{ always() }}
        uses: actions/upload-artifact@v2
        with:
          name: logs
          path: /tmp/logs<|MERGE_RESOLUTION|>--- conflicted
+++ resolved
@@ -61,11 +61,8 @@
           kubectl wait --for=condition=Available --timeout=5m -n fulcio-dev deployment/fulcio-server
 
           kubectl get po -n fulcio-dev
-<<<<<<< HEAD
         env:
           CGO_ENABLED: 1
-=======
->>>>>>> f58444a4
       - name: Collect logs
         if: ${{ always() }}
         run: |
