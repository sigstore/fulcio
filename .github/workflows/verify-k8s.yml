#
# Copyright 2021 The Sigstore Authors.
#
# Licensed under the Apache License, Version 2.0 (the "License");
# you may not use this file except in compliance with the License.
# You may obtain a copy of the License at
#
#     http://www.apache.org/licenses/LICENSE-2.0
#
# Unless required by applicable law or agreed to in writing, software
# distributed under the License is distributed on an "AS IS" BASIS,
# WITHOUT WARRANTIES OR CONDITIONS OF ANY KIND, either express or implied.
# See the License for the specific language governing permissions and
# limitations under the License.

name: Verify-K8s

on: [push, pull_request]

jobs:
  verify-k8s-manifests:
    name: k8s manifest check
    runs-on: ubuntu-latest
    steps:
      - uses: actions/checkout@v2.4.0
      - uses: actions/setup-go@v2
        with:
          go-version: 1.16.x
      - name: Install kubeval
        run: go get github.com/instrumenta/kubeval
      - run: kubeval config/*.yaml

  verify-k8s-deployment:
    runs-on: ubuntu-latest
    strategy:
      fail-fast: false # Keep running if one leg fails.
      matrix:
        issuer:
        - "OIDC Issuer"
        - "Meta Issuer"

        include:
        - issuer: "OIDC Issuer"
          issuer-config: |
            "OIDCIssuers": {"https://kubernetes.default.svc": {"IssuerURL": "https://kubernetes.default.svc","ClientID": "sigstore","Type": "kubernetes"}}
        - issuer: "Meta Issuer"
          issuer-config: |
            "MetaIssuers": {"https://kubernetes.*.svc": {"ClientID": "sigstore","Type": "kubernetes"}}

    env:
      # https://github.com/google/go-containerregistry/pull/125 allows insecure registry for
      # '*.local' hostnames. This works both for `ko` and our own tag-to-digest resolution logic,
      # thus allowing us to test without bypassing tag-to-digest resolution.
      REGISTRY_NAME: registry.local
      REGISTRY_PORT: 5000
      KO_DOCKER_REPO: registry.local:5000/fulcio

    steps:
      - uses: actions/checkout@v2.4.0
      - uses: actions/setup-go@v2
        with:
          go-version: 1.16.x

      - uses: imjasonh/setup-ko@v0.4

      - name: Install KinD
        run: |
          # Disable swap otherwise memory enforcement doesn't work
          # See: https://kubernetes.slack.com/archives/CEKK1KTN2/p1600009955324200
          sudo swapoff -a
          sudo rm -f /swapfile
          # Use in-memory storage to avoid etcd server timeouts.
          # https://kubernetes.slack.com/archives/CEKK1KTN2/p1615134111016300
          # https://github.com/kubernetes-sigs/kind/issues/845
          sudo mkdir -p /tmp/etcd
          sudo mount -t tmpfs tmpfs /tmp/etcd
          curl -Lo ./kind https://github.com/kubernetes-sigs/kind/releases/download/v0.11.1/kind-$(uname)-amd64
          chmod +x ./kind
          sudo mv kind /usr/local/bin

      - name: Configure KinD Cluster
        run: |
          set -x
          # KinD configuration.
          cat > kind.yaml <<EOF
          apiVersion: kind.x-k8s.io/v1alpha4
          kind: Cluster
          # Configure registry for KinD.
          containerdConfigPatches:
          - |-
            [plugins."io.containerd.grpc.v1.cri".registry.mirrors."$REGISTRY_NAME:$REGISTRY_PORT"]
              endpoint = ["http://$REGISTRY_NAME:$REGISTRY_PORT"]
          # This is needed in order to support projected volumes with service account tokens.
          # See: https://kubernetes.slack.com/archives/CEKK1KTN2/p1600268272383600
          kubeadmConfigPatches:
            - |
              apiVersion: kubeadm.k8s.io/v1beta2
              kind: ClusterConfiguration
              metadata:
                name: config
              apiServer:
                extraArgs:
                  "service-account-issuer": "https://kubernetes.default.svc"
                  "service-account-signing-key-file": "/etc/kubernetes/pki/sa.key"
                  "service-account-jwks-uri": "https://kubernetes.default.svc/openid/v1/jwks"
                  "service-account-key-file": "/etc/kubernetes/pki/sa.pub"
              networking:
                dnsDomain: "cluster.local"
          nodes:
          - role: control-plane
            image: kindest/node:v1.22.0@sha256:f97edf7f7ed53c57762b24f90a34fad101386c5bd4d93baeb45449557148c717
            extraMounts:
            - containerPath: /var/lib/etcd
              hostPath: /tmp/etcd
          - role: worker
            image: kindest/node:v1.22.0@sha256:f97edf7f7ed53c57762b24f90a34fad101386c5bd4d93baeb45449557148c717
          EOF

      - name: Create KinD Cluster
        run: |
          kind create cluster --config kind.yaml

      - name: Setup local registry
        run: |
          # Run a registry.
          docker run -d --restart=always \
            -p $REGISTRY_PORT:$REGISTRY_PORT --name $REGISTRY_NAME registry:2
          # Connect the registry to the KinD network.
          docker network connect "kind" $REGISTRY_NAME
          # Make the $REGISTRY_NAME -> 127.0.0.1, to tell `ko` to publish to
          # local reigstry, even when pushing $REGISTRY_NAME:$REGISTRY_PORT/some/image
          sudo echo "127.0.0.1 $REGISTRY_NAME" | sudo tee -a /etc/hosts

      - name: Generate temporary CA files
        run: |
          openssl req -x509 \
              -newkey ed25519 \
              -sha256 \
              -keyout "${{ github.run_id }}-key.pem" \
              -out "${{ github.run_id }}-cert.pem" \
              -subj "/CN=ed25519" \
              -days 36500 \
              -addext basicConstraints=critical,CA:TRUE,pathlen:1 \
              -passout pass:"${{ github.run_id }}"

      - name: Deploy fulcio-dev
        run: |
          # Reduce the resource requests of Fulcio
          sed -i -e 's,memory: "1G",memory: "100m",g' ${{ github.workspace }}/config/deployment.yaml
          sed -i -e 's,cpu: ".5",cpu: "50m",g' ${{ github.workspace }}/config/deployment.yaml
<<<<<<< HEAD
          # Switch to fileca for testing.
          sed -i -e \
            's,--ca=googleca,--ca=fileca --fileca-key=/etc/fulcio-secret/key.pem --fileca-cert=/etc/fulcio-secret/cert.pem --fileca-passwd=${{ github.run_id }},g' \
            ${{ github.workspace }}/config/deployment.yaml
          # Drop the ct-log flag's value to elide CT-log uploads.
          sed -i -E 's,"--ct-log-url=[^"]+","--ct-log-url=",g' ${{ github.workspace }}/config/deployment.yaml
=======
>>>>>>> dc8c1213
          # Switch to one replica to make it easier to test the scraping of
          # metrics since we know all the requests then go to the same server.
          sed -i -E 's,replicas: 3,replicas: 1,g' ${{ github.workspace }}/config/deployment.yaml
          # Expose the prometheus port as a service so tests can grab it
          # without hitting the k8s API
          cat <<EOF >> ${{ github.workspace }}/config/deployment.yaml
              - name: prometheus
                protocol: TCP
                port: 2112
                targetPort: 2112
          EOF

          # From: https://banzaicloud.com/blog/kubernetes-oidc/
          # To be able to fetch the public keys and validate the JWT tokens against
          # the Kubernetes cluster’s issuer we have to allow external unauthenticated
          # requests. To do this, we bind this special role with a ClusterRoleBinding
          # to unauthenticated users (make sure that this is safe in your environment,
          # but only public keys are visible on this URL)
          kubectl create clusterrolebinding oidc-reviewer \
            --clusterrole=system:service-account-issuer-discovery \
            --group=system:unauthenticated

          # Overwrite the configuration to be what we need for KinD.
          cat <<EOF > config/fulcio-config.yaml
          apiVersion: v1
          kind: ConfigMap
          metadata:
            name: fulcio-config
            namespace: fulcio-dev
          data:
            config.json: |-
              {
                ${{ matrix.issuer-config }}
              }
            server.yaml: |-
              host: 0.0.0.0
              port: 5555
              ca: ephemeralca
              gcp_private_ca_version: v1
              ct-log-url: ""
              log_type: prod
          EOF

          # Create secret needed to use fileca
          cat <<EOF > config/fulcio-secret.yaml
          apiVersion: v1
          kind: Secret
          metadata:
            name: fulcio-config
            namespace: fulcio-dev
          data:
            key.pem: $(cat "${{ github.run_id }}-key.pem" | base64)
            cert.pem: $(cat "${{ github.run_id }}-cert.pem" | base64)
          EOF

          #temp cat
          cat config/fulcio-secret.yaml

          kubectl create ns fulcio-dev

          ko apply -Bf config/

          kubectl wait --for=condition=Available --timeout=5m -n fulcio-dev deployment/fulcio-server

          kubectl get po -n fulcio-dev

      - name: Run signing job
        run: |
          DIGEST=$(ko publish .)

          cat <<EOF | kubectl apply -f -
          apiVersion: batch/v1
          kind: Job
          metadata:
            name: check-oidc
          spec:
            template:
              spec:
                restartPolicy: Never
                automountServiceAccountToken: false
                containers:
                - name: check-oidc
                  image: gcr.io/projectsigstore/cosign:v1.4.0
                  args: [
                    "sign",
                    "--fulcio-url=http://fulcio-server.fulcio-dev.svc",
                    "--insecure-skip-verify=true",
                    "--upload=false",
                    "${DIGEST}",
                  ]

                  env:
                  - name: COSIGN_EXPERIMENTAL
                    value: "true"
                  volumeMounts:
                  - name: oidc-info
                    mountPath: /var/run/sigstore/cosign
                volumes:
                  - name: oidc-info
                    projected:
                      sources:
                        - serviceAccountToken:
                            path: oidc-token
                            expirationSeconds: 600 # Use as short-lived as possible.
                            audience: sigstore
          EOF

          kubectl wait --for=condition=Complete --timeout=90s job/check-oidc

      - name: Validate prometheus metrics exported and look correct
        run: |
          cat <<EOF | ko apply -f -
          apiVersion: batch/v1
          kind: Job
          metadata:
            name: check-prometheus-metrics
          spec:
            template:
              spec:
                restartPolicy: Never
                automountServiceAccountToken: false
                containers:
                - name: check-metrics
                  image: ko://github.com/sigstore/fulcio/test/prometheus/
          EOF

          kubectl wait --for=condition=Complete --timeout=90s job/check-prometheus-metrics

      - name: Collect logs
        if: ${{ always() }}
        run: |
          mkdir -p /tmp/logs
          kind export logs /tmp/logs

      - name: Upload artifacts
        if: ${{ always() }}
        uses: actions/upload-artifact@v2
        with:
          name: logs
          path: /tmp/logs<|MERGE_RESOLUTION|>--- conflicted
+++ resolved
@@ -148,15 +148,6 @@
           # Reduce the resource requests of Fulcio
           sed -i -e 's,memory: "1G",memory: "100m",g' ${{ github.workspace }}/config/deployment.yaml
           sed -i -e 's,cpu: ".5",cpu: "50m",g' ${{ github.workspace }}/config/deployment.yaml
-<<<<<<< HEAD
-          # Switch to fileca for testing.
-          sed -i -e \
-            's,--ca=googleca,--ca=fileca --fileca-key=/etc/fulcio-secret/key.pem --fileca-cert=/etc/fulcio-secret/cert.pem --fileca-passwd=${{ github.run_id }},g' \
-            ${{ github.workspace }}/config/deployment.yaml
-          # Drop the ct-log flag's value to elide CT-log uploads.
-          sed -i -E 's,"--ct-log-url=[^"]+","--ct-log-url=",g' ${{ github.workspace }}/config/deployment.yaml
-=======
->>>>>>> dc8c1213
           # Switch to one replica to make it easier to test the scraping of
           # metrics since we know all the requests then go to the same server.
           sed -i -E 's,replicas: 3,replicas: 1,g' ${{ github.workspace }}/config/deployment.yaml
@@ -194,8 +185,10 @@
             server.yaml: |-
               host: 0.0.0.0
               port: 5555
-              ca: ephemeralca
-              gcp_private_ca_version: v1
+              ca: fileca
+              fileca-cert: /etc/fulcio-secret/cert.pem
+              fileca-key: /etc/fulcio-secret/key.pem
+              fileca-key-passwd: "${{ github.run_id }}"
               ct-log-url: ""
               log_type: prod
           EOF
@@ -205,15 +198,12 @@
           apiVersion: v1
           kind: Secret
           metadata:
-            name: fulcio-config
+            name: fulcio-secret
             namespace: fulcio-dev
           data:
-            key.pem: $(cat "${{ github.run_id }}-key.pem" | base64)
-            cert.pem: $(cat "${{ github.run_id }}-cert.pem" | base64)
-          EOF
-
-          #temp cat
-          cat config/fulcio-secret.yaml
+            cert.pem: $(cat ${{ github.run_id }}-cert.pem | base64 -w 0)
+            key.pem: $(cat ${{ github.run_id }}-key.pem | base64 -w 0)
+          EOF
 
           kubectl create ns fulcio-dev
 
